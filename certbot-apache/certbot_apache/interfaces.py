"""ParserNode interface for interacting with configuration tree.

General description
-------------------

The ParserNode interfaces are designed to be able to contain all the parsing logic,
while allowing their users to interact with the configuration tree in a Pythonic
and well structured manner.

The structure allows easy traversal of the tree of ParserNodes. Each ParserNode
stores a reference to its ancestor and immediate children, allowing the user to
traverse the tree using built in interface methods as well as accessing the interface
properties directly.

ParserNode interface implementation should stand between the actual underlying
parser functionality and the business logic within Configurator code, interfacing
with both. The ParserNode tree is a result of configuration parsing action.

ParserNode tree will be in charge of maintaining the parser state and hence the
abstract syntax tree (AST). Interactions between ParserNode tree and underlying
parser should involve only parsing the configuration files to this structure, and
writing it back to the filesystem - while preserving the format including whitespaces.

For some implementations (Apache for example) it's important to keep track of and
to use state information while parsing conditional blocks and directives. This
allows the implementation to set a flag to parts of the parsed configuration
structure as not being in effect in a case of unmatched conditional block. It's
important to store these blocks in the tree as well in order to not to conduct
destructive actions (failing to write back parts of the configuration) while writing
the AST back to the filesystem.

The ParserNode tree is in charge of maintaining the its own structure while every
child node fetched with find - methods or by iterating its list of children can be
changed in place. When making changes the affected nodes should be flagged as "dirty"
in order for the parser implementation to figure out the parts of the configuration
that need to be written back to disk during the save() operation.


Metadata
--------

The metadata holds all the implementation specific attributes of the ParserNodes -
things like the positional information related to the AST, file paths, whitespacing,
and any other information relevant to the underlying parser engine.

Access to the metadata should be handled by implementation specific methods, allowing
the Configurator functionality to access the underlying information where needed.
A good example of this is file path of a node - something that is needed by the
reverter functionality within the Configurator.


Apache implementation
---------------------

The Apache implementation of ParserNode interface requires some implementation
specific functionalities that are not described by the interface itself.

Conditional blocks

Apache configuration can have conditional blocks, for example: <IfModule ...>,
resulting the directives and subblocks within it being either enabled or disabled.
While find_* interface methods allow including the disabled parts of the configuration
tree in searches a special care needs to be taken while parsing the structure in
order to reflect the active state of configuration.

Whitespaces

Each ParserNode object is responsible of storing its prepending whitespace characters
in order to be able to write the AST back to filesystem like it was, preserving the
format, this applies for parameters of BlockNode and DirectiveNode as well.
When parameters of ParserNode are changed, the pre-existing whitespaces in the
parameter sequence are discarded, as the general reason for storing them is to
maintain the ability to write the configuration back to filesystem exactly like
it was. This loses its meaning when we have to change the directives or blocks
parameters for other reasons.

Searches and matching

Apache configuration is largely case insensitive, so the Apache implementation of
ParserNode interface needs to provide the user means to match block and directive
names and parameters in case insensitive manner. This does not apply to everything
however, for example the parameters of a conditional statement may be case sensitive.
For this reason the internal representation of data should not ignore the case.
"""

import abc
import six

from acme.magic_typing import Optional, Tuple  # pylint: disable=unused-import, no-name-in-module


@six.add_metaclass(abc.ABCMeta)
class ParserNode(object):
    """
    ParserNode is the basic building block of the tree of such nodes,
    representing the structure of the configuration. It is largely meant to keep
    the structure information intact and idiomatically accessible.

    The root node as well as the child nodes of it should be instances of ParserNode.
    Nodes keep track of their differences to on-disk representation of configuration
    by marking modified ParserNodes as dirty to enable partial write-to-disk for
    different files in the configuration structure.

    While for the most parts the usage and the child types are obvious, "include"-
    and similar directives are an exception to this rule. This is because of the
    nature of include directives - which unroll the contents of another file or
    configuration block to their place. While we could unroll the included nodes
    to the parent tree, it remains important to keep the context of include nodes
    separate in order to write back the original configuration as it was.

    For parsers that require the implementation to keep track of the whitespacing,
    it's responsibility of each ParserNode object itself to store its prepending
    whitespaces in order to be able to reconstruct the complete configuration file
    as it was when originally read from the disk.

    ParserNode objects should have the following attributes:

    # Reference to ancestor node, or None if the node is the root node of the
    # configuration tree. Required.
    ancestor: Optional[ParserNode]

    # True if this node has been modified since last save. Default: False
    dirty: bool

    # Filepath of the file where the configuration element for this ParserNode
    # object resides. For root node, the value for filepath is the httpd root
    # configuration file. Filepath can be None if a configuration directive is
    # defined in for example the httpd command line. Required.
    filepath: Optional[str]
    """

    @abc.abstractmethod
    def __init__(self, **kwargs):
        """
        Initializes the ParserNode instance, and sets the ParserNode specific
        instance variables. This is not meant to be used directly, but through
        specific classes implementing ParserNode interface.

        :param ancestor: BlockNode ancestor for this CommentNode. Required.
        :param filepath: Filesystem path for the file where this CommentNode
            does or should exist in the filesystem. Required.
        :param bool dirty: Boolean flag for denoting if this CommentNode has been
            created or changed after the last save. Default: False.
        """

    @abc.abstractmethod
    def save(self, msg):
        """
        Save traverses the children, and attempts to write the AST to disk for
        all the objects that are marked dirty. The actual operation of course
        depends on the underlying implementation. save() shouldn't be called
        from the Configurator outside of its designated save() method in order
        to ensure that the Reverter checkpoints are created properly.

        Note: this approach of keeping internal structure of the configuration
        within the ParserNode tree does not represent the file inclusion structure
        of actual configuration files that reside in the filesystem. To handle
        file writes properly, the file specific temporary trees should be extracted
        from the full ParserNode tree where necessary when writing to disk.

        """


# Linter rule exclusion done because of https://github.com/PyCQA/pylint/issues/179
@six.add_metaclass(abc.ABCMeta)  # pylint: disable=abstract-method
class CommentNode(ParserNode):
    """
    CommentNode class is used for representation of comments within the parsed
    configuration structure. Because of the nature of comments, it is not able
    to have child nodes and hence it is always treated as a leaf node.

    CommentNode stores its contents in class variable 'comment' and does not
    have a specific name.

    CommentNode objects should have the following attributes in addition to
    the ones described in ParserNode:

    # Contains the contents of the comment without the directive notation
    # (typically # or /* ... */). Required.
    comment: str

    """

    # pylint: disable=super-init-not-called
    @abc.abstractmethod
    def __init__(self, **kwargs):
        """
        Initializes the CommentNode instance and sets its instance variables.

        :param str comment: Contents of the comment. Required.
        :param ancestor: BlockNode ancestor for this CommentNode. Required.
        :param filepath: Filesystem path for the file where this CommentNode
            does or should exist in the filesystem. Required.
        :param bool dirty: Boolean flag for denoting if this CommentNode has been
            created or changed after the last save. Default: False.
        """


@six.add_metaclass(abc.ABCMeta)
class DirectiveNode(ParserNode):
    """
    DirectiveNode class represents a configuration directive within the configuration.
    It can have zero or more parameters attached to it. Because of the nature of
    single directives, it is not able to have child nodes and hence it is always
    treated as a leaf node.

    If a this directive was defined on the httpd command line, the ancestor instance
    variable for this DirectiveNode should be None, and it should be inserted to the
    beginning of root BlockNode children sequence.

    DirectiveNode objects should have the following attributes in addition to
    the ones described in ParserNode:

    # True if this DirectiveNode is enabled and False if it is inside of an
    # inactive conditional block. Default: True
    enabled: bool

    # Name, or key of the configuration directive. If BlockNode subclass of
    # DirectiveNode is the root configuration node, the name should be None.
    # Required.
    name: str

    # Tuple of parameters of this ParserNode object, excluding whitespaces.
    # Default: ()
    parameters: Tuple[str, ...]

    """
    # pylint: disable=super-init-not-called
    def __init__(self, **kwargs):
        """
        Initializes the DirectiveNode instance and sets its instance variables.

        :param name: Name or key of the DirectiveNode object. Required.
        :param tuple parameters: Tuple of str parameters for this DirectiveNode.
            Default: ().
        :param ancestor: BlockNode ancestor for this DirectiveNode, or None for
<<<<<<< HEAD
            root configuratio node. Required.
=======
            root configuration node.
>>>>>>> c70f4431
        :param filepath: Filesystem path for the file where this DirectiveNode
            does or should exist in the filesystem, or None for directives introduced
            in the httpd command line. Required.
        :param bool dirty: Boolean flag for denoting if this DirectiveNode has been
            created or changed after the last save. Default: False.
        :param bool enabled: True if this DirectiveNode object is parsed in the active
            configuration of the httpd. False if the DirectiveNode exists within a
            unmatched conditional configuration block. Default: True.

        """

    @abc.abstractmethod
    def set_parameters(self, parameters):
        """
        Sets the sequence of parameters for this ParserNode object without
        whitespaces. While the whitespaces for parameters are discarded when using
        this method, the whitespacing preceeding the ParserNode itself should be
        kept intact.

        :param list parameters: sequence of parameters
        """


@six.add_metaclass(abc.ABCMeta)
class BlockNode(DirectiveNode):
    """
    BlockNode class represents a block of nested configuration directives, comments
    and other blocks as its children. A BlockNode can have zero or more parameters
    attached to it.

    Configuration blocks typically consist of one or more child nodes of all possible
    types. Because of this, the BlockNode class has various discovery and structure
    management methods.

    Lists of parameters used as an optional argument for some of the methods should
    be lists of strings that are applicable parameters for each specific BlockNode
    or DirectiveNode type. As an example, for a following configuration example:

        <VirtualHost *:80>
           ...
        </VirtualHost>

    The node type would be BlockNode, name would be 'VirtualHost' and its parameters
    would be: ['*:80'].

    While for the following example:

        LoadModule alias_module /usr/lib/apache2/modules/mod_alias.so

    The node type would be DirectiveNode, name would be 'LoadModule' and its
    parameters would be: ['alias_module', '/usr/lib/apache2/modules/mod_alias.so']

    The applicable parameters are dependent on the underlying configuration language
    and its grammar.

    """

    # pylint: disable=super-init-not-called
    @abc.abstractmethod
    def __init__(self, **kwargs):
        """
        Initializes the BlockNode instance and sets its instance variables.

        :param name: Name or key of the BlockNode object, or None for root
            configuration node. Required.
        :param tuple parameters: Tuple of str parameters for this BlockNode.
            Default: ().
        :param ancestor: BlockNode ancestor for this BlockNode, or None for root
            configuration node. Required.
        :param str filepath: Filesystem path for the file where this BlockNode does
            or should exist in the filesystem. Required.
        :param bool dirty: Boolean flag for denoting if this BlockNode has been
            created or changed after the last save. Default: False.
        :param bool enabled: True if this BlockNode object is parsed in the active
            configuration object by the httpd. False if the BlockNode exists within
            a unmatched conditional configuration block. Default: True.
        """

    @abc.abstractmethod
    def add_child_block(self, name, parameters=None, position=None):
        """
        Adds a new BlockNode child node with provided values and marks the callee
        BlockNode dirty. This is used to add new children to the AST. The preceeding
        whitespaces should not be added based on the ancestor or siblings for the
        newly created object. This is to match the current behavior of the legacy
        parser implementation.

        :param str name: The name of the child node to add
        :param list parameters: list of parameters for the node
        :param int position: Position in the list of children to add the new child
            node to. Defaults to None, which appends the newly created node to the list.
            If an integer is given, the child is inserted before that index in the
            list similar to list().insert.

        :returns: BlockNode instance of the created child block

        """

    @abc.abstractmethod
    def add_child_directive(self, name, parameters=None, position=None):
        """
        Adds a new DirectiveNode child node with provided values and marks the
        callee BlockNode dirty. This is used to add new children to the AST. The
        preceeding whitespaces should not be added based on the ancestor or siblings
        for the newly created object. This is to match the current behavior of the
        legacy parser implementation.


        :param str name: The name of the child node to add
        :param list parameters: list of parameters for the node
        :param int position: Position in the list of children to add the new child
            node to. Defaults to None, which appends the newly created node to the list.
            If an integer is given, the child is inserted before that index in the
            list similar to list().insert.

        :returns: DirectiveNode instance of the created child directive

        """

    @abc.abstractmethod
    def add_child_comment(self, comment="", position=None):
        """
        Adds a new CommentNode child node with provided value and marks the
        callee BlockNode dirty. This is used to add new children to the AST. The
        preceeding whitespaces should not be added based on the ancestor or siblings
        for the newly created object. This is to match the current behavior of the
        legacy parser implementation.


        :param str comment: Comment contents
        :param int position: Position in the list of children to add the new child
            node to. Defaults to None, which appends the newly created node to the list.
            If an integer is given, the child is inserted before that index in the
            list similar to list().insert.

        :returns: CommentNode instance of the created child comment

        """

    @abc.abstractmethod
    def find_blocks(self, name, exclude=True):
        """
        Find a configuration block by name. This method walks the child tree of
        ParserNodes under the instance it was called from. This way it is possible
        to search for the whole configuration tree, when starting from root node or
        to do a partial search when starting from a specified branch. The lookup
        should be case insensitive.

        :param str name: The name of the directive to search for
        :param bool exclude: If the search results should exclude the contents of
            ParserNode objects that reside within conditional blocks and because
            of current state are not enabled.

        :returns: A list of found BlockNode objects.
        """

    @abc.abstractmethod
    def find_directives(self, name, exclude=True):
        """
        Find a directive by name. This method walks the child tree of ParserNodes
        under the instance it was called from. This way it is possible to search
        for the whole configuration tree, when starting from root node, or to do
        a partial search when starting from a specified branch. The lookup should
        be case insensitive.

        :param str name: The name of the directive to search for
        :param bool exclude: If the search results should exclude the contents of
            ParserNode objects that reside within conditional blocks and because
            of current state are not enabled.

        :returns: A list of found DirectiveNode objects.

        """

    @abc.abstractmethod
    def find_comments(self, comment, exact=False):
        """
        Find comments with value containing or being exactly the same as search term.

        This method walks the child tree of ParserNodes under the instance it was
        called from. This way it is possible to search for the whole configuration
        tree, when starting from root node, or to do a partial search when starting
        from a specified branch. The lookup should be case sensitive.

        :param str comment: The content of comment to search for
        :param bool exact: If the comment needs to exactly match the search term

        :returns: A list of found CommentNode objects.

        """

    @abc.abstractmethod
    def delete_child(self, child):
        """
        Remove a specified child node from the list of children of the called
        BlockNode object.

        :param ParserNode child: Child ParserNode object to remove from the list
            of children of the callee.
        """

    @abc.abstractmethod
    def unsaved_files(self):
        """
        Returns a list of file paths that have been changed since the last save
        (or the initial configuration parse). The intended use for this method
        is to tell the Reverter which files need to be included in a checkpoint.

        This is typically called for the root of the ParserNode tree.

        :returns: list of file paths of files that have been changed but not yet
            saved to disk.
        """<|MERGE_RESOLUTION|>--- conflicted
+++ resolved
@@ -234,11 +234,7 @@
         :param tuple parameters: Tuple of str parameters for this DirectiveNode.
             Default: ().
         :param ancestor: BlockNode ancestor for this DirectiveNode, or None for
-<<<<<<< HEAD
-            root configuratio node. Required.
-=======
-            root configuration node.
->>>>>>> c70f4431
+            root configuration node. Required.
         :param filepath: Filesystem path for the file where this DirectiveNode
             does or should exist in the filesystem, or None for directives introduced
             in the httpd command line. Required.
