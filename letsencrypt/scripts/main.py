#!/usr/bin/env python
"""Parse command line and call the appropriate functions.

..todo:: Sanity check all input.  Be sure to avoid shell code etc...

"""
import argparse
import logging
import os
import sys

import zope.component
import zope.interface

import letsencrypt
from letsencrypt.client import CONFIG
from letsencrypt.client import client
from letsencrypt.client import display
from letsencrypt.client import errors
from letsencrypt.client import interfaces
<<<<<<< HEAD
from letsencrypt.client import le_util
=======
>>>>>>> a740d530
from letsencrypt.client import log


def main():  # pylint: disable=too-many-statements,too-many-branches
    """Command line argument parsing and main script execution."""
    parser = argparse.ArgumentParser(
        description="letsencrypt client %s" % letsencrypt.__version__)

    parser.add_argument("-d", "--domains", dest="domains", metavar="DOMAIN",
                        nargs="+")
    parser.add_argument("-s", "--server", dest="server",
                        default=CONFIG.ACME_SERVER,
                        help="The ACME CA server. [%(default)s]")
    parser.add_argument("-p", "--privkey", dest="privkey", type=read_file,
                        help="Path to the private key file for certificate "
                             "generation.")
    parser.add_argument("-b", "--rollback", dest="rollback", type=int,
                        default=0, metavar="N",
                        help="Revert configuration N number of checkpoints.")
    parser.add_argument("-B", "--keysize", dest="key_size", type=int,
                        default=CONFIG.RSA_KEY_SIZE, metavar="N",
                        help="RSA key shall be sized N bits. [%(default)d]")
    parser.add_argument("-k", "--revoke", dest="revoke", action="store_true",
                        help="Revoke a certificate.")
    parser.add_argument("-v", "--view-config-changes",
                        dest="view_config_changes",
                        action="store_true",
                        help="View checkpoints and associated configuration "
                             "changes.")
    parser.add_argument("-r", "--redirect", dest="redirect",
                        action="store_const", const=True,
                        help="Automatically redirect all HTTP traffic to HTTPS "
                             "for the newly authenticated vhost.")
    parser.add_argument("-n", "--no-redirect", dest="redirect",
                        action="store_const", const=False,
                        help="Skip the HTTPS redirect question, allowing both "
                             "HTTP and HTTPS.")
    parser.add_argument("-e", "--agree-tos", dest="eula", action="store_true",
                        help="Skip the end user license agreement screen.")
    parser.add_argument("-t", "--text", dest="use_curses", action="store_false",
                        help="Use the text output instead of the curses UI.")
    parser.add_argument("--test", dest="test", action="store_true",
                        help="Run in test mode.")

    # note: arg parser internally handles --help (and exits afterwards)
    args = parser.parse_args()

    # note: check is done after arg parsing as --help should work w/o root also.
    if not os.geteuid() == 0:
        sys.exit(
            "{0}Root is required to run letsencrypt.  Please use sudo.{0}"
            .format(os.linesep))

    # Set up logging
    logger = logging.getLogger()
    logger.setLevel(logging.INFO)
    if args.use_curses:
        logger.addHandler(log.DialogHandler())
        displayer = display.NcursesDisplay()
    else:
        displayer = display.FileDisplay(sys.stdout)
    zope.component.provideUtility(displayer)

    if args.view_config_changes:
        client.view_config_changes()
        sys.exit()

    if args.revoke:
        client.revoke(args.server)
        sys.exit()

    if args.rollback > 0:
        client.rollback(args.rollback)
        sys.exit()

    if not args.eula:
        display_eula()

    # Make sure we actually get an installer that is functioning properly
    # before we begin to try to use it.
    try:
        installer = client.determine_installer()
    except errors.LetsEncryptMisconfigurationError as err:
        logging.fatal("Please fix your configuration before proceeding.  "
                      "The Installer exited with the following message: "
                      "%s", err)
        sys.exit(1)

    # Use the same object if possible
    if interfaces.IAuthenticator.providedBy(installer):  # pylint: disable=no-member
        auth = installer
    else:
        auth = client.determine_authenticator()

    domains = choose_names(installer) if args.domains is None else args.domains

    # Prepare for init of Client
    if args.privkey is None:
        privkey = client.init_key(args.key_size)
    else:
        privkey = le_util.Key(args.privkey[0], args.privkey[1])

    acme = client.Client(args.server, privkey, auth, installer)

    # Validate the key and csr
    client.validate_key_csr(privkey)

    # This more closely mimics the capabilities of the CLI
    # It should be possible for reconfig only, install-only, no-install
    # I am not sure the best way to handle all of the unimplemented abilities,
    # but this code should be safe on all environments.
    if auth is not None:
        cert_file, chain_file = acme.obtain_certificate(domains)
    if installer is not None and cert_file is not None:
        acme.deploy_certificate(domains, privkey, cert_file, chain_file)
    if installer is not None:
        acme.enhance_config(domains, args.redirect)


def display_eula():
    """Displays the end user agreement."""
    with open("EULA") as eula_file:
        if not zope.component.getUtility(interfaces.IDisplay).yesno(
                eula_file.read(), "Agree", "Cancel"):
            sys.exit(0)


def choose_names(installer):
    """Display screen to select domains to validate.

    :param installer: An installer object
    :type installer: :class:`letsencrypt.client.interfaces.IInstaller`

    """
    # This function adds all names found in the installer configuration
    # Then filters them based on user selection
    code, names = zope.component.getUtility(
        interfaces.IDisplay).filter_names(get_all_names(installer))
    if code == display.OK and names:
        return names
    else:
        sys.exit(0)


def get_all_names(installer):
    """Return all valid names in the configuration.

    :param installer: An installer object
    :type installer: :class:`letsencrypt.client.interfaces.IInstaller`

    """
    names = list(installer.get_all_names())

    if not names:
        logging.fatal("No domain names were found in your installation")
        logging.fatal("Either specify which names you would like "
                      "letsencrypt to validate or add server names "
                      "to your virtual hosts")
        sys.exit(1)

    return names


def read_file(filename):
    """Returns the given file's contents with universal new line support.

    :param str filename: Filename

    :returns: A tuple of filename and its contents
    :rtype: tuple

    :raises argparse.ArgumentTypeError: File does not exist or is not readable.

    """
    try:
        return filename, open(filename, "rU").read()
    except IOError as exc:
        raise argparse.ArgumentTypeError(exc.strerror)


if __name__ == "__main__":
    main()<|MERGE_RESOLUTION|>--- conflicted
+++ resolved
@@ -18,10 +18,7 @@
 from letsencrypt.client import display
 from letsencrypt.client import errors
 from letsencrypt.client import interfaces
-<<<<<<< HEAD
 from letsencrypt.client import le_util
-=======
->>>>>>> a740d530
 from letsencrypt.client import log
 
 
