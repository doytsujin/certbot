--- conflicted
+++ resolved
@@ -4,13 +4,9 @@
 
 from Crypto import Random
 
-<<<<<<< HEAD
 from letsencrypt.acme import jose
 
-from letsencrypt.client import CONFIG
-=======
 from letsencrypt.client import constants
->>>>>>> 35ea205e
 from letsencrypt.client import crypto_util
 
 
@@ -49,13 +45,8 @@
 
     """
     # Generate S
-<<<<<<< HEAD
-    dvsni_s = Random.get_random_bytes(CONFIG.S_SIZE)
+    dvsni_s = Random.get_random_bytes(constants.S_SIZE)
     dvsni_r = jose.b64decode(r_b64)
-=======
-    dvsni_s = Random.get_random_bytes(constants.S_SIZE)
-    dvsni_r = le_util.jose_b64decode(r_b64)
->>>>>>> 35ea205e
 
     # Generate extension
     ext = _dvsni_gen_ext(dvsni_r, dvsni_s)
