"""letsencrypt.client.client.py tests."""
import os
import unittest
import shutil
import tempfile

import mock

<<<<<<< HEAD
=======
from letsencrypt.client import account
from letsencrypt.client import configuration
>>>>>>> 963c95df
from letsencrypt.client import errors
from letsencrypt.client import le_util


class DetermineAccountTest(unittest.TestCase):
    def setUp(self):
        self.accounts_dir = tempfile.mkdtemp("accounts")
        account_keys_dir = os.path.join(self.accounts_dir, "keys")
        os.makedirs(account_keys_dir, 0o700)

        self.config = mock.MagicMock(
            spec=configuration.NamespaceConfig, accounts_dir=self.accounts_dir,
            account_keys_dir=account_keys_dir, rsa_key_size=2048,
            server="letsencrypt-demo.org")

    def tearDown(self):
        shutil.rmtree(self.accounts_dir)

    @mock.patch("letsencrypt.client.client.account.Account.from_prompts")
    @mock.patch("letsencrypt.client.client.display_ops.choose_account")
    def determine_account(self, mock_op, mock_prompt):
        """Test determine account"""
        from letsencrypt.client import client

        key = le_util.Key("file", "pem")
        test_acc = account.Account(self.config, key, "email1@gmail.com")
        mock_op.return_value = test_acc

        # Test 0
        mock_prompt.return_value = None
        self.assertTrue(client.determine_account(self.config) is None)

        # Test 1
        test_acc.save()
        acc = client.determine_account(self.config)
        self.assertEqual(acc.email, test_acc.email)

        # Test multiple
        self.assertFalse(mock_op.called)
        acc2 = account.Account(self.config, key)
        acc2.save()
        chosen_acc = client.determine_account(self.config)
        self.assertTrue(mock_op.called)
        self.assertTrue(chosen_acc.email, test_acc.email)


class DetermineAuthenticatorTest(unittest.TestCase):
    def setUp(self):
        from letsencrypt.client.plugins.apache.configurator import (
            ApacheConfigurator)
        from letsencrypt.client.plugins.standalone.authenticator import (
            StandaloneAuthenticator)

        self.mock_stand = mock.MagicMock(
            spec=StandaloneAuthenticator, description="Apache Web Server")
        self.mock_apache = mock.MagicMock(
            spec=ApacheConfigurator, description="Standalone Authenticator")

        self.mock_config = mock.Mock()

        self.all_auths = [self.mock_apache, self.mock_stand]

    @classmethod
    def _call(cls, all_auths):
        from letsencrypt.client.client import determine_authenticator
        return determine_authenticator(all_auths)

    @mock.patch("letsencrypt.client.client.display_ops.choose_authenticator")
    def test_accept_two(self, mock_choose):
        mock_choose.return_value = self.mock_stand()
        self.assertEqual(self._call(self.all_auths), self.mock_stand())

    def test_accept_one(self):
        self.mock_apache.prepare.return_value = self.mock_apache
        self.assertEqual(
            self._call(self.all_auths[:1]), self.mock_apache)

    def test_no_installation_one(self):
        self.mock_apache.prepare.side_effect = (
            errors.LetsEncryptNoInstallationError)

        self.assertEqual(self._call(self.all_auths), self.mock_stand)

    def test_no_installations(self):
        self.mock_apache.prepare.side_effect = (
            errors.LetsEncryptNoInstallationError)
        self.mock_stand.prepare.side_effect = (
            errors.LetsEncryptNoInstallationError)

        self.assertRaises(errors.LetsEncryptClientError,
                          self._call,
                          self.all_auths)

    @mock.patch("letsencrypt.client.client.logging")
    @mock.patch("letsencrypt.client.client.display_ops.choose_authenticator")
    def test_misconfigured(self, mock_choose, unused_log):
        self.mock_apache.prepare.side_effect = (
            errors.LetsEncryptMisconfigurationError)
        mock_choose.return_value = self.mock_apache

        self.assertTrue(self._call(self.all_auths) is None)


class RollbackTest(unittest.TestCase):
    """Test the rollback function."""
    def setUp(self):
        from letsencrypt.client.plugins.apache.configurator import (
            ApacheConfigurator)
        self.m_install = mock.MagicMock(spec=ApacheConfigurator)

    @classmethod
    def _call(cls, checkpoints):
        from letsencrypt.client.client import rollback
        rollback(checkpoints, mock.MagicMock())

    @mock.patch("letsencrypt.client.client.determine_installer")
    def test_no_problems(self, mock_det):
        mock_det.side_effect = self.m_install

        self._call(1)

        self.assertEqual(self.m_install().rollback_checkpoints.call_count, 1)
        self.assertEqual(self.m_install().restart.call_count, 1)

    @mock.patch("letsencrypt.client.client.determine_installer")
    def test_no_installer(self, mock_det):
        mock_det.return_value = None

        # Just make sure no exceptions are raised
        self._call(1)


if __name__ == "__main__":
    unittest.main()<|MERGE_RESOLUTION|>--- conflicted
+++ resolved
@@ -6,11 +6,8 @@
 
 import mock
 
-<<<<<<< HEAD
-=======
 from letsencrypt.client import account
 from letsencrypt.client import configuration
->>>>>>> 963c95df
 from letsencrypt.client import errors
 from letsencrypt.client import le_util
 
