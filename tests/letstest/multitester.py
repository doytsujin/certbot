"""
Certbot Integration Test Tool

- Configures (canned) boulder server
- Launches EC2 instances with a given list of AMIs for different distros
- Copies certbot repo and puts it on the instances
- Runs certbot tests (bash scripts) on all of these
- Logs execution and success/fail for debugging

Notes:
  - Some AWS images, e.g. official CentOS and FreeBSD images
    require acceptance of user terms on the AWS marketplace
    website.  This can't be automated.
  - AWS EC2 has a default limit of 20 t2/t1 instances, if more
    are needed, they need to be requested via online webform.

Usage:
  - Requires AWS IAM secrets to be set up with aws cli
  - Requires an AWS associated keyfile <keyname>.pem

>aws configure --profile HappyHacker
[interactive: enter secrets for IAM role]
>aws ec2 create-key-pair --profile HappyHacker --key-name MyKeyPair \
 --query 'KeyMaterial' --output text > MyKeyPair.pem
then:
>python multitester.py targets.yaml MyKeyPair.pem HappyHacker scripts/test_letsencrypt_auto_venv_only.sh
see:
  https://docs.aws.amazon.com/cli/latest/userguide/cli-chap-getting-started.html
  https://docs.aws.amazon.com/cli/latest/userguide/cli-ec2-keypairs.html
"""

from __future__ import print_function
from __future__ import with_statement

import sys, os, time, argparse, socket, traceback
import multiprocessing as mp
from multiprocessing import Manager
import urllib2
import yaml
import boto3
from botocore.exceptions import ClientError
import fabric
from fabric.api import run, execute, local, env, sudo, cd, lcd
from fabric.operations import get, put
from fabric.context_managers import shell_env

# Command line parser
#-------------------------------------------------------------------------------
parser = argparse.ArgumentParser(description='Builds EC2 cluster for testing.')
parser.add_argument('config_file',
                    help='yaml configuration file for AWS server cluster')
parser.add_argument('key_file',
                    help='key file (<keyname>.pem) for AWS')
parser.add_argument('aws_profile',
                    help='profile for AWS (i.e. as in ~/.aws/certificates)')
parser.add_argument('test_script',
                    default='test_letsencrypt_auto_certonly_standalone.sh',
                    help='path of bash script in to deploy and run')
#parser.add_argument('--script_args',
#                    nargs='+',
#                    help='space-delimited list of arguments to pass to the bash test script',
#                    required=False)
parser.add_argument('--repo',
                    default='https://github.com/letsencrypt/letsencrypt.git',
                    help='certbot git repo to use')
parser.add_argument('--branch',
                    default='~',
                    help='certbot git branch to trial')
parser.add_argument('--pull_request',
                    default='~',
                    help='letsencrypt/letsencrypt pull request to trial')
parser.add_argument('--merge_master',
                    action='store_true',
                    help="if set merges PR into master branch of letsencrypt/letsencrypt")
parser.add_argument('--saveinstances',
                    action='store_true',
                    help="don't kill EC2 instances after run, useful for debugging")
parser.add_argument('--alt_pip',
                    default='',
                    help="server from which to pull candidate release packages")
parser.add_argument('--killboulder',
                    action='store_true',
                    help="do not leave a persistent boulder server running")
parser.add_argument('--boulderonly',
                    action='store_true',
                    help="only make a boulder server")
parser.add_argument('--fast',
                    action='store_true',
                    help="use larger instance types to run faster (saves about a minute, probably not worth it)")
cl_args = parser.parse_args()

# Credential Variables
#-------------------------------------------------------------------------------
# assumes naming: <key_filename> = <keyname>.pem
KEYFILE = cl_args.key_file
KEYNAME = os.path.split(cl_args.key_file)[1].split('.pem')[0]
PROFILE = None if cl_args.aws_profile.lower() == 'none' else cl_args.aws_profile

# Globals
#-------------------------------------------------------------------------------
BOULDER_AMI = 'ami-072a9534772bec854' # premade shared boulder AMI 18.04LTS us-east-1
LOGDIR = "letest-%d"%int(time.time()) #points to logging / working directory
SECURITY_GROUP_NAME = 'certbot-security-group'
SENTINEL = None #queue kill signal
SUBNET_NAME = 'certbot-subnet'

class Status(object):
    """Possible statuses of client tests."""
    PASS = 'pass'
    FAIL = 'fail'

# Boto3/AWS automation functions
#-------------------------------------------------------------------------------
def should_use_subnet(subnet):
    """Should we use the given subnet for these tests?

    We should if it is the default subnet for the availability zone or the
    subnet is named "certbot-subnet".

    """
    if not subnet.map_public_ip_on_launch:
        return False
    if subnet.default_for_az:
        return True
    for tag in subnet.tags:
        if tag['Key'] == 'Name' and tag['Value'] == SUBNET_NAME:
            return True
    return False

def make_security_group(vpc):
    """Creates a security group in the given VPC."""
    # will fail if security group of GroupName already exists
    # cannot have duplicate SGs of the same name
    mysg = vpc.create_security_group(GroupName=SECURITY_GROUP_NAME,
                                     Description='security group for automated testing')
    mysg.authorize_ingress(IpProtocol="tcp", CidrIp="0.0.0.0/0", FromPort=22, ToPort=22)
    mysg.authorize_ingress(IpProtocol="tcp", CidrIp="0.0.0.0/0", FromPort=80, ToPort=80)
    mysg.authorize_ingress(IpProtocol="tcp", CidrIp="0.0.0.0/0", FromPort=443, ToPort=443)
    # for boulder wfe (http) server
    mysg.authorize_ingress(IpProtocol="tcp", CidrIp="0.0.0.0/0", FromPort=4000, ToPort=4000)
    # for mosh
    mysg.authorize_ingress(IpProtocol="udp", CidrIp="0.0.0.0/0", FromPort=60000, ToPort=61000)
    return mysg

def make_instance(ec2_client,
                  instance_name,
                  ami_id,
                  keyname,
                  security_group_id,
                  subnet_id,
                  machine_type='t2.micro',
                  userdata=""): #userdata contains bash or cloud-init script

    new_instance = ec2_client.create_instances(
        BlockDeviceMappings=_get_block_device_mappings(ec2_client, ami_id),
        ImageId=ami_id,
        SecurityGroupIds=[security_group_id],
        SubnetId=subnet_id,
        KeyName=keyname,
        MinCount=1,
        MaxCount=1,
        UserData=userdata,
        InstanceType=machine_type)[0]

    # brief pause to prevent rare error on EC2 delay, should block until ready instead
    time.sleep(1.0)

    # give instance a name
    try:
        new_instance.create_tags(Tags=[{'Key': 'Name', 'Value': instance_name}])
    except ClientError as e:
        if "InvalidInstanceID.NotFound" in str(e):
            # This seems to be ephemeral... retry
            time.sleep(1)
            new_instance.create_tags(Tags=[{'Key': 'Name', 'Value': instance_name}])
        else:
            raise
    return new_instance

def _get_block_device_mappings(ec2_client, ami_id):
    """Returns the list of block device mappings to ensure cleanup.

    This list sets connected EBS volumes to be deleted when the EC2
    instance is terminated.

    """
    # Not all devices use EBS, but the default value for DeleteOnTermination
    # when the device does use EBS is true. See:
    # * https://docs.aws.amazon.com/AWSCloudFormation/latest/UserGuide/aws-properties-ec2-blockdev-mapping.html
    # * https://docs.aws.amazon.com/AWSCloudFormation/latest/UserGuide/aws-properties-ec2-blockdev-template.html
    return [{'DeviceName': mapping['DeviceName'],
             'Ebs': {'DeleteOnTermination': True}}
            for mapping in ec2_client.Image(ami_id).block_device_mappings
            if not mapping.get('Ebs', {}).get('DeleteOnTermination', True)]


# Helper Routines
#-------------------------------------------------------------------------------
def block_until_http_ready(urlstring, wait_time=10, timeout=240):
    "Blocks until server at urlstring can respond to http requests"
    server_ready = False
    t_elapsed = 0
    while not server_ready and t_elapsed < timeout:
        try:
            sys.stdout.write('.')
            sys.stdout.flush()
            req = urllib2.Request(urlstring)
            response = urllib2.urlopen(req)
            #if response.code == 200:
            server_ready = True
        except urllib2.URLError:
            pass
        time.sleep(wait_time)
        t_elapsed += wait_time

def block_until_ssh_open(ipstring, wait_time=10, timeout=120):
    "Blocks until server at ipstring has an open port 22"
    reached = False
    t_elapsed = 0
    while not reached and t_elapsed < timeout:
        try:
            sock = socket.socket(socket.AF_INET, socket.SOCK_STREAM)
            sock.connect((ipstring, 22))
            reached = True
        except socket.error as err:
            time.sleep(wait_time)
            t_elapsed += wait_time
    sock.close()

def block_until_instance_ready(booting_instance, wait_time=5, extra_wait_time=20):
    "Blocks booting_instance until AWS EC2 instance is ready to accept SSH connections"
    state = booting_instance.state['Name']
    ip = booting_instance.public_ip_address
    while state != 'running' or ip is None:
        time.sleep(wait_time)
        # The instance needs to be reloaded to update its local attributes.
        booting_instance.reload()
        state = booting_instance.state['Name']
        ip = booting_instance.public_ip_address
    block_until_ssh_open(ip)
    time.sleep(extra_wait_time)
    return booting_instance


# Fabric Routines
#-------------------------------------------------------------------------------
def local_git_clone(repo_url):
    "clones master of repo_url"
    with lcd(LOGDIR):
        local('if [ -d letsencrypt ]; then rm -rf letsencrypt; fi')
        local('git clone %s letsencrypt'% repo_url)
        local('tar czf le.tar.gz letsencrypt')

def local_git_branch(repo_url, branch_name):
    "clones branch <branch_name> of repo_url"
    with lcd(LOGDIR):
        local('if [ -d letsencrypt ]; then rm -rf letsencrypt; fi')
        local('git clone %s letsencrypt --branch %s --single-branch'%(repo_url, branch_name))
        local('tar czf le.tar.gz letsencrypt')

def local_git_PR(repo_url, PRnumstr, merge_master=True):
    "clones specified pull request from repo_url and optionally merges into master"
    with lcd(LOGDIR):
        local('if [ -d letsencrypt ]; then rm -rf letsencrypt; fi')
        local('git clone %s letsencrypt'% repo_url)
        local('cd letsencrypt && git fetch origin pull/%s/head:lePRtest'%PRnumstr)
        local('cd letsencrypt && git checkout lePRtest')
        if merge_master:
            local('cd letsencrypt && git remote update origin')
            local('cd letsencrypt && git merge origin/master -m "testmerge"')
        local('tar czf le.tar.gz letsencrypt')

def local_repo_to_remote():
    "copies local tarball of repo to remote"
    with lcd(LOGDIR):
        put(local_path='le.tar.gz', remote_path='')
        run('tar xzf le.tar.gz')

def local_repo_clean():
    "delete tarball"
    with lcd(LOGDIR):
        local('rm le.tar.gz')

def deploy_script(scriptpath, *args):
    "copies to remote and executes local script"
    #with lcd('scripts'):
    put(local_path=scriptpath, remote_path='', mirror_local_mode=True)
    scriptfile = os.path.split(scriptpath)[1]
    args_str = ' '.join(args)
    run('./'+scriptfile+' '+args_str)

def run_boulder():
    with cd('$GOPATH/src/github.com/letsencrypt/boulder'):
        run('sudo docker-compose up -d')

def config_and_launch_boulder(instance):
    execute(deploy_script, 'scripts/boulder_config.sh')
    execute(run_boulder)

def install_and_launch_certbot(instance, boulder_url, target):
    execute(local_repo_to_remote)
    with shell_env(BOULDER_URL=boulder_url,
                   PUBLIC_IP=instance.public_ip_address,
                   PRIVATE_IP=instance.private_ip_address,
                   PUBLIC_HOSTNAME=instance.public_dns_name,
                   PIP_EXTRA_INDEX_URL=cl_args.alt_pip,
                   OS_TYPE=target['type']):
        execute(deploy_script, cl_args.test_script)

def grab_certbot_log():
    "grabs letsencrypt.log via cat into logged stdout"
    sudo('if [ -f /var/log/letsencrypt/letsencrypt.log ]; then \
    cat /var/log/letsencrypt/letsencrypt.log; else echo "[novarlog]"; fi')
    # fallback file if /var/log is unwriteable...? correct?
    sudo('if [ -f ./certbot.log ]; then \
    cat ./certbot.log; else echo "[nolocallog]"; fi')


def create_client_instance(ec2_client, target, security_group_id, subnet_id):
    """Create a single client instance for running tests."""
    if target['virt'] == 'hvm':
        machine_type = 't2.medium' if cl_args.fast else 't2.micro'
    else:
        # 32 bit systems
        machine_type = 'c1.medium' if cl_args.fast else 't1.micro'
    if 'userdata' in target.keys():
        userdata = target['userdata']
    else:
        userdata = ''
    name = 'le-%s'%target['name']
    print(name, end=" ")
    return make_instance(ec2_client,
                         name,
                         target['ami'],
                         KEYNAME,
                         machine_type=machine_type,
                         security_group_id=security_group_id,
                         subnet_id=subnet_id,
                         userdata=userdata)


def test_client_process(inqueue, outqueue, boulder_url):
    cur_proc = mp.current_process()
    for inreq in iter(inqueue.get, SENTINEL):
        ii, instance_id, target = inreq

        # Each client process is given its own session due to the suggestion at
        # https://boto3.amazonaws.com/v1/documentation/api/latest/guide/resources.html?highlight=multithreading#multithreading-multiprocessing.
        aws_session = boto3.session.Session(profile_name=PROFILE)
        ec2_client = aws_session.resource('ec2')
        instance = ec2_client.Instance(id=instance_id)

        #save all stdout to log file
        sys.stdout = open(LOGDIR+'/'+'%d_%s.log'%(ii,target['name']), 'w')

        print("[%s : client %d %s %s]" % (cur_proc.name, ii, target['ami'], target['name']))
        instance = block_until_instance_ready(instance)
        print("server %s at %s"%(instance, instance.public_ip_address))
        env.host_string = "%s@%s"%(target['user'], instance.public_ip_address)
        print(env.host_string)

        try:
            install_and_launch_certbot(instance, boulder_url, target)
            outqueue.put((ii, target, Status.PASS))
            print("%s - %s SUCCESS"%(target['ami'], target['name']))
        except:
            outqueue.put((ii, target, Status.FAIL))
            print("%s - %s FAIL"%(target['ami'], target['name']))
            traceback.print_exc(file=sys.stdout)
            pass

        # append server certbot.log to each per-machine output log
        print("\n\ncertbot.log\n" + "-"*80 + "\n")
        try:
            execute(grab_certbot_log)
        except:
            print("log fail\n")
            traceback.print_exc(file=sys.stdout)
            pass


def cleanup(cl_args, instances, targetlist):
    print('Logs in ', LOGDIR)
    # If lengths of instances and targetlist aren't equal, instances failed to
    # start before running tests so leaving instances running for debugging
    # isn't very useful. Let's cleanup after ourselves instead.
    if len(instances) == len(targetlist) or not cl_args.saveinstances:
        print('Terminating EC2 Instances')
        if cl_args.killboulder:
            boulder_server.terminate()
        for instance in instances:
            instance.terminate()
    else:
        # print login information for the boxes for debugging
        for ii, target in enumerate(targetlist):
            print(target['name'],
                  target['ami'],
                  "%s@%s"%(target['user'], instances[ii].public_ip_address))


def main():
    # Fabric library controlled through global env parameters
    env.key_filename = KEYFILE
    env.shell = '/bin/bash -l -i -c'
    env.connection_attempts = 5
    env.timeout = 10
    # replace default SystemExit thrown by fabric during trouble
    class FabricException(Exception):
        pass
    env['abort_exception'] = FabricException

    # Set up local copy of git repo
    #-------------------------------------------------------------------------------
    print("Making local dir for test repo and logs: %s"%LOGDIR)
    local('mkdir %s'%LOGDIR)

    # figure out what git object to test and locally create it in LOGDIR
    print("Making local git repo")
    try:
        if cl_args.pull_request != '~':
            print('Testing PR %s '%cl_args.pull_request,
                  "MERGING into master" if cl_args.merge_master else "")
            execute(local_git_PR, cl_args.repo, cl_args.pull_request, cl_args.merge_master)
        elif cl_args.branch != '~':
            print('Testing branch %s of %s'%(cl_args.branch, cl_args.repo))
            execute(local_git_branch, cl_args.repo, cl_args.branch)
        else:
            print('Testing master of %s'%cl_args.repo)
            execute(local_git_clone, cl_args.repo)
    except FabricException:
        print("FAIL: trouble with git repo")
        traceback.print_exc()
        exit()


    # Set up EC2 instances
    #-------------------------------------------------------------------------------
<<<<<<< HEAD
    configdata = yaml.load(open(cl_args.config_file, 'r'))
    targetlist = configdata['targets']
    print('Testing against these images: [%d total]'%len(targetlist))
    for target in targetlist:
        print(target['ami'], target['name'])

    print("Connecting to EC2 using\n profile %s\n keyname %s\n keyfile %s"%(PROFILE, KEYNAME, KEYFILE))
    aws_session = boto3.session.Session(profile_name=PROFILE)
    ec2_client = aws_session.resource('ec2')

    print("Determining Subnet")
    for subnet in ec2_client.subnets.all():
        if should_use_subnet(subnet):
            subnet_id = subnet.id
            vpc_id = subnet.vpc.id
            break
    else:
        print("No usable subnet exists!")
        print("Please create a VPC with a subnet named {0}".format(SUBNET_NAME))
        print("that maps public IPv4 addresses to instances launched in the subnet.")
        sys.exit(1)

    print("Making Security Group")
    vpc = ec2_client.Vpc(vpc_id)
    sg_exists = False
    for sg in vpc.security_groups.all():
        if sg.group_name == SECURITY_GROUP_NAME:
            security_group_id = sg.id
            sg_exists = True
            print("  %s already exists"%SECURITY_GROUP_NAME)
    if not sg_exists:
        security_group_id = make_security_group(vpc).id
        time.sleep(30)

    boulder_preexists = False
    boulder_servers = ec2_client.instances.filter(Filters=[
        {'Name': 'tag:Name',            'Values': ['le-boulderserver']},
        {'Name': 'instance-state-name', 'Values': ['running']}])

    boulder_server = next(iter(boulder_servers), None)

    print("Requesting Instances...")
    if boulder_server:
        print("Found existing boulder server:", boulder_server)
        boulder_preexists = True
    else:
        print("Can't find a boulder server, starting one...")
        boulder_server = make_instance(ec2_client,
                                       'le-boulderserver',
                                       BOULDER_AMI,
                                       KEYNAME,
                                       machine_type='t2.micro',
                                       #machine_type='t2.medium',
                                       security_group_id=security_group_id,
                                       subnet_id=subnet_id)

    instances = []
    try:
        if not cl_args.boulderonly:
            print("Creating instances: ", end="")
            for target in targetlist:
                instances.append(create_client_instance(ec2_client, target, security_group_id, subnet_id))
            print()

        # Configure and launch boulder server
        #-------------------------------------------------------------------------------
        print("Waiting on Boulder Server")
        boulder_server = block_until_instance_ready(boulder_server)
        print(" server %s"%boulder_server)


        # env.host_string defines the ssh user and host for connection
        env.host_string = "ubuntu@%s"%boulder_server.public_ip_address
        print("Boulder Server at (SSH):", env.host_string)
        if not boulder_preexists:
            print("Configuring and Launching Boulder")
            config_and_launch_boulder(boulder_server)
            # blocking often unnecessary, but cheap EC2 VMs can get very slow
            block_until_http_ready('http://%s:4000'%boulder_server.public_ip_address,
                                   wait_time=10, timeout=500)

        boulder_url = "http://%s:4000/directory"%boulder_server.private_ip_address
        print("Boulder Server at (public ip): http://%s:4000/directory"%boulder_server.public_ip_address)
        print("Boulder Server at (EC2 private ip): %s"%boulder_url)

        if cl_args.boulderonly:
            sys.exit(0)

        # Install and launch client scripts in parallel
        #-------------------------------------------------------------------------------
        print("Uploading and running test script in parallel: %s"%cl_args.test_script)
        print("Output routed to log files in %s"%LOGDIR)
        # (Advice: always use Manager.Queue, never regular multiprocessing.Queue
        # the latter has implementation flaws that deadlock it in some circumstances)
        manager = Manager()
        outqueue = manager.Queue()
        inqueue = manager.Queue()

        # launch as many processes as clients to test
        num_processes = len(targetlist)
        jobs = [] #keep a reference to current procs


        # initiate process execution
        for i in range(num_processes):
            p = mp.Process(target=test_client_process, args=(inqueue, outqueue, boulder_url))
            jobs.append(p)
            p.daemon = True  # kills subprocesses if parent is killed
            p.start()

        # fill up work queue
        for ii, target in enumerate(targetlist):
            inqueue.put((ii, instances[ii].id, target))

        # add SENTINELs to end client processes
        for i in range(num_processes):
            inqueue.put(SENTINEL)
        # wait on termination of client processes
        timeout = 5 * 60
        for p in jobs:
=======
    print("Uploading and running test script in parallel: %s"%cl_args.test_script)
    print("Output routed to log files in %s"%LOGDIR)
    # (Advice: always use Manager.Queue, never regular multiprocessing.Queue
    # the latter has implementation flaws that deadlock it in some circumstances)
    manager = Manager()
    outqueue = manager.Queue()
    inqueue = manager.Queue()
    SENTINEL = None #queue kill signal

    # launch as many processes as clients to test
    num_processes = len(targetlist)
    jobs = [] #keep a reference to current procs


    # initiate process execution
    for i in range(num_processes):
        p = mp.Process(target=test_client_process, args=(inqueue, outqueue))
        jobs.append(p)
        p.daemon = True  # kills subprocesses if parent is killed
        p.start()

    # fill up work queue
    for ii, target in enumerate(targetlist):
        inqueue.put((ii, target))

    # add SENTINELs to end client processes
    for i in range(num_processes):
        inqueue.put(SENTINEL)
    # wait on termination of client processes
    timeout = 5 * 60
    for p in jobs:
        p.join(timeout)
        while p.is_alive():
            print('Waiting on client processes...')
            sys.stdout.flush()
>>>>>>> ebeb7dd8
            p.join(timeout)
            while p.is_alive():
                print('Waiting on client processes...')
                p.join(timeout)
        # add SENTINEL to output queue
        outqueue.put(SENTINEL)

        # clean up
        execute(local_repo_clean)

        # print and save summary results
        results_file = open(LOGDIR+'/results', 'w')
        outputs = [outq for outq in iter(outqueue.get, SENTINEL)]
        outputs.sort(key=lambda x: x[0])
        failed = False
        for outq in outputs:
            ii, target, status = outq
            if status == Status.FAIL:
                failed = True
            print('%d %s %s'%(ii, target['name'], status))
            results_file.write('%d %s %s\n'%(ii, target['name'], status))
        if len(outputs) != num_processes:
            failed = True
            failure_message = 'FAILURE: Some target machines failed to run and were not tested. ' +\
                'Tests should be rerun.'
            print(failure_message)
            results_file.write(failure_message + '\n')
        results_file.close()

        if failed:
            sys.exit(1)

    finally:
        cleanup(cl_args, instances, targetlist)

        # kill any connections
        fabric.network.disconnect_all()


if __name__ == '__main__':
    main()<|MERGE_RESOLUTION|>--- conflicted
+++ resolved
@@ -435,7 +435,6 @@
 
     # Set up EC2 instances
     #-------------------------------------------------------------------------------
-<<<<<<< HEAD
     configdata = yaml.load(open(cl_args.config_file, 'r'))
     targetlist = configdata['targets']
     print('Testing against these images: [%d total]'%len(targetlist))
@@ -556,46 +555,10 @@
         # wait on termination of client processes
         timeout = 5 * 60
         for p in jobs:
-=======
-    print("Uploading and running test script in parallel: %s"%cl_args.test_script)
-    print("Output routed to log files in %s"%LOGDIR)
-    # (Advice: always use Manager.Queue, never regular multiprocessing.Queue
-    # the latter has implementation flaws that deadlock it in some circumstances)
-    manager = Manager()
-    outqueue = manager.Queue()
-    inqueue = manager.Queue()
-    SENTINEL = None #queue kill signal
-
-    # launch as many processes as clients to test
-    num_processes = len(targetlist)
-    jobs = [] #keep a reference to current procs
-
-
-    # initiate process execution
-    for i in range(num_processes):
-        p = mp.Process(target=test_client_process, args=(inqueue, outqueue))
-        jobs.append(p)
-        p.daemon = True  # kills subprocesses if parent is killed
-        p.start()
-
-    # fill up work queue
-    for ii, target in enumerate(targetlist):
-        inqueue.put((ii, target))
-
-    # add SENTINELs to end client processes
-    for i in range(num_processes):
-        inqueue.put(SENTINEL)
-    # wait on termination of client processes
-    timeout = 5 * 60
-    for p in jobs:
-        p.join(timeout)
-        while p.is_alive():
-            print('Waiting on client processes...')
-            sys.stdout.flush()
->>>>>>> ebeb7dd8
             p.join(timeout)
             while p.is_alive():
                 print('Waiting on client processes...')
+                sys.stdout.flush()
                 p.join(timeout)
         # add SENTINEL to output queue
         outqueue.put(SENTINEL)
