--- conflicted
+++ resolved
@@ -323,7 +323,6 @@
         domains = [d for d in domains if d in auth_domains]
 
         # Create CSR from names
-<<<<<<< HEAD
 
         # Validate self.config.key_types:
 
@@ -356,22 +355,16 @@
             logger.exception(err)
             raise err
 
-        key = crypto_util.save_key(
-            key_pem, self.config.key_dir)
-        csr = crypto_util.init_save_csr(key, domains, self.config.csr_dir)
-=======
         if self.config.dry_run:
-            key = util.Key(file=None,
-                           pem=crypto_util.make_key(self.config.rsa_key_size))
+            key = util.Key(file=None, pem=key_pem)
             csr = util.CSR(file=None, form="pem",
                            data=acme_crypto_util.make_csr(
-                               key.pem, domains, self.config.must_staple))
+                           key.pem, domains, self.config.must_staple))
         else:
-            key = crypto_util.init_save_key(
-                self.config.rsa_key_size, self.config.key_dir)
+            key = crypto_util.save_key(
+                key_pem, self.config.key_dir)
             csr = crypto_util.init_save_csr(key, domains, self.config.csr_dir)
 
->>>>>>> 686fa36b
         certr, chain = self.obtain_certificate_from_csr(
             domains, csr, authzr=authzr)
 
