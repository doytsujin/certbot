--- conflicted
+++ resolved
@@ -50,21 +50,13 @@
                             config.strict_permissions)
     if config.dry_run:
         key_path = None
-<<<<<<< HEAD
-        logger.info("Dry run, not saving private key to file")
-=======
-        logger.debug("Generating key (%d bits), not saving to file", key_size)
->>>>>>> 5885b09e
+        logger.debug("Dry run, not saving private key to file")
     else:
         key_f, key_path = util.unique_file(
             os.path.join(key_dir, keyname), 0o600, "wb")
         with key_f:
             key_f.write(key_pem)
-<<<<<<< HEAD
-        logger.info("Saving private key: %s", key_path)
-=======
-        logger.debug("Generating key (%d bits): %s", key_size, key_path)
->>>>>>> 5885b09e
+        logger.debug("Saving private key: %s", key_path)
 
     return util.Key(key_path, key_pem)
 
